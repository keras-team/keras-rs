"""JAX implementation of the TPU embedding layer."""

import math
import typing
from typing import Any, Mapping, Sequence, Union

import jax
import keras
import numpy as np
from jax import numpy as jnp
from jax.experimental import layout as jax_layout
from jax.experimental import multihost_utils
from jax_tpu_embedding.sparsecore.lib.nn import embedding
from jax_tpu_embedding.sparsecore.lib.nn import embedding_spec
from jax_tpu_embedding.sparsecore.lib.nn import (
    table_stacking as jte_table_stacking,
)
from jax_tpu_embedding.sparsecore.utils import utils as jte_utils

from keras_rs.src import types
from keras_rs.src.layers.embedding import base_distributed_embedding
from keras_rs.src.layers.embedding import distributed_embedding_config as config
from keras_rs.src.layers.embedding.jax import config_conversion
from keras_rs.src.layers.embedding.jax import (
    embedding_lookup as jte_embedding_lookup,
)
from keras_rs.src.layers.embedding.jax import embedding_utils
from keras_rs.src.types import Nested
from keras_rs.src.utils import keras_utils

if jax.__version_info__ >= (0, 8, 0):
    from jax import shard_map
else:
    from jax.experimental.shard_map import shard_map  # type: ignore[assignment]


ArrayLike = Union[np.ndarray[Any, Any], jax.Array]
FeatureConfig = config.FeatureConfig


def _get_partition_spec(
    layout: (
        keras.distribution.TensorLayout
        | jax_layout.Format
        | jax.sharding.NamedSharding
        | jax.sharding.PartitionSpec
    ),
) -> Any:
    """Extracts the partition spec from a layout or sharding."""
    if isinstance(layout, keras.distribution.TensorLayout):
        layout = layout.backend_layout

    if isinstance(layout, jax_layout.Format):
        layout = layout.sharding

    if isinstance(layout, jax.sharding.NamedSharding):
        layout = layout.spec

    return layout


class ShardedInitializer(keras.initializers.Initializer):
    """Wraps an initializer to prepare for use with embedding tables.

    Jit-compiles the function and applies optimal output sharding to
    allow initialization on device.
    """

    def __init__(
        self,
        initializer: keras.initializers.Initializer | str,
        layout: keras.distribution.TensorLayout | None,
    ):
        if isinstance(initializer, str):
            initializer = keras.initializers.get(initializer)

        self._initializer = initializer
        self._layout = layout

    def __call__(
        self, shape: types.Shape, dtype: types.DType | None = None
    ) -> jax.Array:
        if self._layout is not None:
            compiled_initializer = jax.jit(
                self._initializer,
                out_shardings=self._layout.backend_layout,
                static_argnames=["shape", "dtype"],
            )
            output: jax.Array = compiled_initializer(shape, dtype)
            return output

        output = self._initializer(shape, dtype)
        return output


class StackedTableInitializer(keras.initializers.Initializer):
    """Initializes a single stacked table from multiple table initializers."""

    def __init__(
        self,
        table_specs: Nested[embedding_spec.TableSpec],
        num_shards: int,
        layout: keras.distribution.TensorLayout,
        seed: int | keras.random.SeedGenerator | jax.Array = 0,
    ):
        # Sort table specs so we can simply concatenate them when assembling the
        # stacked table.
        self._table_specs = sorted(
            keras.tree.flatten(table_specs),
            key=lambda table_spec: (
                table_spec.setting_in_stack.row_offset_in_shard,
            ),
        )
        self._num_shards = num_shards
        self._layout = layout
        self._key = keras.src.backend.jax.random.jax_draw_seed(seed)

    def _initialize_shard(
        self,
        keys: jax.Array,
        shape: tuple[int, int],
        dtype: Any,
        num_shards_per_device: int,
    ) -> jax.Array:
        """Initializes a single shard of a stacked table."""
        del shape  # Unused.
        table_shards: list[jax.Array] = []
        # NOTE: the following ignores padding, rotations in shard, and
        # mod-sharding, assuming all initializers are shard-independent.
        for i in range(num_shards_per_device):
            for j, table_spec in enumerate(self._table_specs):
                setting_in_stack = table_spec.setting_in_stack
                table_shard_shape = (
                    setting_in_stack.padded_vocab_size // self._num_shards,
                    setting_in_stack.padded_embedding_dim,
                )
                initializer = table_spec.initializer
                table_shards.append(
                    initializer(keys[i, j], table_shard_shape, dtype)
                )

        return jnp.concatenate(table_shards, axis=0)

    def __call__(
        self, shape: types.Shape, dtype: types.DType | None = None
    ) -> jax.Array:
        stacked_table_spec = typing.cast(
            embedding_spec.StackedTableSpec,
            self._table_specs[0].stacked_table_spec,
        )

        # Input shape is governed by the table specs.
        assert shape == (
            stacked_table_spec.stack_vocab_size,
            stacked_table_spec.stack_embedding_dim,
        )

        layout = self._layout
        backend_layout = layout.backend_layout
        backend_mesh = layout.device_mesh.backend_mesh
        num_devices_along_axis = backend_mesh.shape[layout.axes[0]]
        num_shards_per_device = self._num_shards // num_devices_along_axis
        shard_shape = (
            stacked_table_spec.stack_vocab_size // num_devices_along_axis,
            stacked_table_spec.stack_embedding_dim,
        )

        sharded_initializer = jax.jit(
            shard_map(
                lambda keys: self._initialize_shard(
                    keys, shard_shape, dtype, num_shards_per_device
                ),
                mesh=backend_mesh,
                in_specs=_get_partition_spec(backend_layout),
                out_specs=_get_partition_spec(backend_layout),
            ),
            out_shardings=backend_layout,
        )

        keys = jax.random.split(
            self._key, (self._num_shards, len(self._table_specs))
        )
        # Try extracting seeds from the existing table initializers.
        for i, table_spec in enumerate(self._table_specs):
            initializer = table_spec.initializer
            if isinstance(
                initializer, config_conversion.WrappedKerasInitializer
            ):
                initializer_key = initializer.key()
                if initializer_key is not None:
                    col = jax.random.split(initializer_key, self._num_shards)
                    keys = keys.at[:, i].set(col)

        output: jax.Array = sharded_initializer(keys)
        return output


class DistributedEmbedding(base_distributed_embedding.DistributedEmbedding):
    """JAX implementation of the TPU embedding layer."""

    def _create_sparsecore_distribution(
        self, sparsecore_axis_name: str = "sparsecore"
    ) -> tuple[
        keras.distribution.ModelParallel, keras.distribution.TensorLayout
    ]:
        """SparseCore requires a specific layout.

        The mesh must be 1D, must use all TPUs available, and must shard all
        tables across all devices.

        Args:
            sparsecore_axis_name: The name of the sparsecore axis.

        Returns:
            A Keras distribution to use for all sparsecore operations.
        """
        all_devices = jax.devices()
        axes = [sparsecore_axis_name]
        device_mesh = keras.distribution.DeviceMesh(
            (len(all_devices),), axes, all_devices
        )
        sparsecore_layout = keras.distribution.TensorLayout(axes, device_mesh)
        # Custom sparsecore layout with tiling.
        LayoutClass = (
            jax_layout.Layout
            if jax.__version_info__ >= (0, 6, 3)
            else jax_layout.DeviceLocalLayout  # type: ignore
        )
        layout = (
            LayoutClass(major_to_minor=(0, 1), tiling=((8,),))  # type: ignore
            if jax.__version_info__ >= (0, 7, 1)
            else LayoutClass(major_to_minor=(0, 1), _tiling=((8,),))  # type: ignore
        )
        # pylint: disable-next=protected-access
        sparsecore_layout._backend_layout = jax_layout.Format(
            layout,  # type: ignore
            jax.sharding.NamedSharding(
                device_mesh.backend_mesh,
                jax.sharding.PartitionSpec(
                    axes  # type: ignore[no-untyped-call]
                ),
            ),
        )
        layout_map = keras.distribution.LayoutMap(device_mesh=device_mesh)
        path = self.path
        if path is None:
            # Layer hasn't been properly built yet.  Use current layer name.
            path = self.name
        layout_map[path + "/var"] = sparsecore_layout
        sparsecore_distribution = keras.distribution.ModelParallel(
            layout_map=layout_map
        )
        return sparsecore_distribution, sparsecore_layout

    def _add_sparsecore_weight(
        self,
        name: str,
        shape: tuple[int, int],
        initializer: jax.nn.initializers.Initializer,
        dtype: Any,
        overwrite_with_gradient: bool,
    ) -> keras.Variable:
        var = self.add_weight(
            name=name, shape=shape, initializer=initializer, dtype=dtype
        )
        var.overwrite_with_gradient = overwrite_with_gradient
        return var

    def _add_table_variable(
        self,
        table_specs: Sequence[embedding_spec.TableSpec],
        num_shards: int,
        add_slot_variables: bool,
    ) -> embedding.EmbeddingVariables:
        stacked_table_spec = typing.cast(
            embedding_spec.StackedTableSpec, table_specs[0].stacked_table_spec
        )
        optimizer = stacked_table_spec.optimizer
        num_slot_variables = optimizer.slot_variables_count()
        table_shape = (
            stacked_table_spec.stack_vocab_size,
            stacked_table_spec.stack_embedding_dim,
        )

        # Make a stacked embedding table initializer.
        table_initializers = [
            config_conversion.jax_to_keras_initializer(table_spec.initializer)
            for table_spec in table_specs
        ]
        # If all initializers are the same, we can use a single sharded
        # initializer. Otherwise, we need to interleave individual stacked table
        # shards.
        sparsecore_layout = self._sparsecore_layout
        stacked_table_initializer = ShardedInitializer(
            table_initializers[0], sparsecore_layout
        )
        if not all(
            initializer == table_initializers[0]
            for initializer in table_initializers
        ):
            stacked_table_initializer = StackedTableInitializer(
                table_specs, num_shards, sparsecore_layout
            )

        variable_name = f"var:{stacked_table_spec.stack_name}:table"
        table_variable = self._add_sparsecore_weight(
            name=variable_name,
            shape=table_shape,
            initializer=stacked_table_initializer,
            dtype="float32",
            overwrite_with_gradient=True,
        )

        slot_variables = None
        if add_slot_variables:
            # All optimizers for a given stacked table are guaranteed to be the
            # same, so we can use a single sharded initializer for the entire
            # stacked table.
            slot_initializers = optimizer.slot_variables_initializers()
            # Try extracting field names from variables, otherwise just use the
            # count.
            slot_names = range(num_slot_variables)
            if hasattr(slot_initializers, "_fields"):
                slot_names = slot_initializers._fields

            slot_variables = tuple(
                self._add_sparsecore_weight(
                    name=f"{variable_name}:slot:{slot_name}",
                    shape=table_shape,
                    initializer=ShardedInitializer(
                        config_conversion.jax_to_keras_initializer(initializer),
                        sparsecore_layout,
                    ),
                    dtype=jnp.float32,
                    overwrite_with_gradient=True,
                )
                for slot_name, initializer in zip(slot_names, slot_initializers)
            )
            slot_variables = keras.tree.pack_sequence_as(
                slot_initializers, slot_variables
            )

        return embedding.EmbeddingVariables(table_variable, slot_variables)

    @keras_utils.no_automatic_dependency_tracking
    def _sparsecore_init(
        self,
        feature_configs: dict[str, FeatureConfig],
        table_stacking: str | Sequence[str] | Sequence[Sequence[str]],
    ) -> None:
        if not self._has_sparsecore():
            raise ValueError(
                "Not sparse cores available, cannot use explicit sparsecore"
                " placement."
            )

        self._sc_feature_configs = feature_configs
        self._sparsecore_built = False
        # Fill in any empty default settings.
        for feature_config in keras.tree.flatten(self._sc_feature_configs):
            if feature_config.table.initializer is None:
                table = feature_config.table
                table.initializer = keras.initializers.TruncatedNormal(
                    mean=0.0, stddev=1.0 / math.sqrt(float(table.embedding_dim))
                )

        # Actual stacking of tables is done in build() to ensure the
        # distribution is set up correctly.
        self._table_stacking = table_stacking

    def _sparsecore_build(
        self, input_shapes: Nested[types.Shape] | None = None
    ) -> None:
        self.sparsecore_build(input_shapes)

    @keras_utils.no_automatic_dependency_tracking
    def sparsecore_build(
        self, input_shapes: Nested[types.Shape] | None = None
    ) -> None:
        del input_shapes  # Unused.

        if self._sparsecore_built:
            return

        feature_specs = config_conversion.keras_to_jte_feature_configs(
            self._sc_feature_configs
        )

        # Distribution for sparsecore operations.
        sparsecore_distribution, sparsecore_layout = (
            self._create_sparsecore_distribution()
        )
        self._sparsecore_layout = sparsecore_layout
        self._sparsecore_distribution = sparsecore_distribution

        mesh = sparsecore_distribution.device_mesh.backend_mesh
        global_device_count = mesh.devices.size
        num_sc_per_device = jte_utils.num_sparsecores_per_device(
            mesh.devices.item(0)
        )
        # One table shard per global sparsecore.
        num_variable_shards = global_device_count * num_sc_per_device

        # Maybe stack tables.
        table_stacking = self._table_stacking
        if table_stacking is not None:
            if isinstance(table_stacking, str):
                if table_stacking == "auto":
                    jte_table_stacking.auto_stack_tables(
                        feature_specs,
                        global_device_count,
                        num_sc_per_device,
                    )
                else:
                    raise ValueError(
                        f"Unsupported table stacking {table_stacking}, must be"
                        "None, 'auto', or sequences of table names to stack."
                    )
            else:
                if isinstance(table_stacking, list) and len(table_stacking) > 0:
                    elem = table_stacking[0]
                    # List of lists of table names.
                    if isinstance(elem, list):
                        for table_names in table_stacking:
                            jte_table_stacking.stack_tables(
                                feature_specs,
                                table_names,
                                global_device_count,
                                num_sc_per_device,
                            )
                    # Single list of table names.
                    elif isinstance(elem, str):
                        jte_table_stacking.stack_tables(
                            feature_specs,
                            table_stacking,
                            global_device_count,
                            num_sc_per_device,
                        )
                    else:
                        raise ValueError(
                            f"Unsupported table stacking {table_stacking}, "
                            "must be None, 'auto', or sequences of table names "
                            "to stack."
                        )

        # Adjust any non-stacked tables to prepare for training.
        embedding.prepare_feature_specs_for_training(
            feature_specs, global_device_count, num_sc_per_device
        )

        # Collect all stacked tables.
        table_specs = embedding.get_table_specs(feature_specs)
        table_stacks = jte_table_stacking.get_table_stacks(table_specs)

        # Update stacked table stats to max of values across involved tables.
        max_ids_per_partition = {}
        max_unique_ids_per_partition = {}
        required_buffer_size_per_device = {}
        id_drop_counters = {}
        for stack_name, stack in table_stacks.items():
            max_ids_per_partition[stack_name] = np.max(
                np.asarray(
                    [s.max_ids_per_partition for s in stack], dtype=np.int32
                )
            )
            max_unique_ids_per_partition[stack_name] = np.max(
                np.asarray(
                    [s.max_unique_ids_per_partition for s in stack],
                    dtype=np.int32,
                )
            )

            # Only set the suggested buffer size if set on any individual table.
            valid_buffer_sizes = [
                s.suggested_coo_buffer_size_per_device
                for s in stack
                if s.suggested_coo_buffer_size_per_device is not None
            ]
            if valid_buffer_sizes:
                required_buffer_size_per_device[stack_name] = np.max(
                    np.asarray(valid_buffer_sizes, dtype=np.int32)
                )

            id_drop_counters[stack_name] = 0

        aggregated_stats = embedding.SparseDenseMatmulInputStats(
            max_ids_per_partition=max_ids_per_partition,
            max_unique_ids_per_partition=max_unique_ids_per_partition,
            required_buffer_size_per_sc=required_buffer_size_per_device,
            id_drop_counters=id_drop_counters,
        )
        embedding.update_preprocessing_parameters(
            feature_specs,
            aggregated_stats,
            num_sc_per_device,
        )

        # Create variables for all stacked tables and slot variables.
        with sparsecore_distribution.scope():
            self._table_and_slot_variables = {
                table_name: self._add_table_variable(
                    table_stack,
                    add_slot_variables=self.trainable,
                    num_shards=num_variable_shards,
                )
                for table_name, table_stack in table_stacks.items()
            }

            # Create a step-counter variable for use in custom table gradients.
            # This must be a floating-point type so we can get a real gradient
            # for it. It will automatically be updated with each application of
            # the optimizer, since the next iteration is returned in the
            # gradient.
            sharded_zero_initializer = ShardedInitializer(
                "zeros",
                keras.distribution.TensorLayout(
                    [], sparsecore_layout.device_mesh
                ),
            )
            self._iterations = self.add_weight(
                shape=(),
                name="iteration",
                initializer=sharded_zero_initializer,
                dtype="float32",
                trainable=True,
            )
            self._iterations.overwrite_with_gradient = True

        self._config = jte_embedding_lookup.EmbeddingLookupConfiguration(
            feature_specs,
            mesh=mesh,
            table_partition=_get_partition_spec(sparsecore_layout),
            samples_partition=_get_partition_spec(sparsecore_layout),
            table_layout=sparsecore_layout.backend_layout,
        )

        self._sparsecore_built = True

    def _sparsecore_symbolic_preprocess(
        self,
        inputs: dict[str, types.Tensor],
        weights: dict[str, types.Tensor] | None,
        training: bool = False,
    ) -> dict[str, dict[str, embedding_utils.ShardedCooMatrix]]:
        """Allow preprocess(...) with `keras.Input`s.

        This is to support creating functional models via:
        ```python
        inputs = keras.Input(shape=(None), dtype="int32")
        weights = keras.Input(shape=(None), dtype="float32")
        preprocessed_inputs = distributed_embedding.preprocess(inputs, weights)
        outputs = distributed_embedding(preprocessed_inputs)
        model = keras.Model(inputs=preprocessed_inputs, outputs=outputs)
        ```

        Args:
            inputs: SparseCore path->tensor input ID's tensors.
            weights: Optional Sparsecore path->tensor input weights tensors.
            training: Whether the layer is training or not.

        Returns:
            Symbolic preprocessed input tensors to the layer/model.
        """
        # Arguments are currently ignored since the input shape is governed
        # by the stacked table configuration.
        del inputs, weights, training

        # Each stacked-table gets a ShardedCooMatrix.
        table_specs = embedding.get_table_specs(self._config.feature_specs)
        table_stacks = jte_table_stacking.get_table_stacks(table_specs)
        stacked_table_specs = {
            stack_name: stack[0].stacked_table_spec
            for stack_name, stack in table_stacks.items()
        }

        def _compute_table_output_spec(
            stacked_table_spec: embedding_spec.StackedTableSpec,
        ) -> embedding_utils.ShardedCooMatrix:
            # The true shape of the components in the ShardedCooMatrix depends
            # on the hardware configuration (# devices, sparsecores),
            # properties of the input data (# max IDs, unique IDs), and other
            # hints like a suggested internal buffer size.  Some of the
            # calculations are currently a bit in flux as we experiment with
            # memory trade-offs.  For the purposes of input/output sizes,
            # however, the size could be viewed as dynamic 1D without affecting
            # the output spec sizes.
            del stacked_table_spec
            return embedding_utils.ShardedCooMatrix(
                # Mark these as `Input`s since that's how they will be used when
                # constructing a functional Keras model.
                shard_starts=keras.Input(shape=tuple(), dtype="int32"),
                shard_ends=keras.Input(shape=tuple(), dtype="int32"),
                col_ids=keras.Input(shape=tuple(), dtype="int32"),
                row_ids=keras.Input(shape=tuple(), dtype="int32"),
                values=keras.Input(shape=tuple(), dtype="float32"),
            )

        preprocessed = keras.tree.map_structure(
            _compute_table_output_spec, stacked_table_specs
        )

        return {"inputs": preprocessed}

    def _sparsecore_preprocess(
        self,
        inputs: dict[str, types.Tensor],
        weights: dict[str, types.Tensor] | None,
        training: bool = False,
    ) -> dict[str, dict[str, embedding_utils.ShardedCooMatrix]]:
        if any(
            isinstance(x, jax.core.Tracer) for x in keras.tree.flatten(inputs)
        ):
            raise ValueError(
                "DistributedEmbedding.preprocess(...) does not support"
                " jit-compilation"
            )

        if not self._sparsecore_built:
            self._sparsecore_build()

        # Support symbolic KerasTensors (i.e. keras.Input).
        if any(
            isinstance(x, keras.KerasTensor) for x in keras.tree.flatten(inputs)
        ):
            return self._sparsecore_symbolic_preprocess(
                inputs, weights, training
            )

        samples = embedding_utils.create_feature_samples(
            self._config.feature_specs, inputs, weights
        )

        layout = self._sparsecore_layout
        mesh = layout.device_mesh.backend_mesh
        global_device_count = mesh.devices.size
        local_device_count = mesh.local_mesh.devices.size
        num_sc_per_device = jte_utils.num_sparsecores_per_device(
            mesh.devices.item(0)
        )

        preprocessed, stats = embedding_utils.stack_and_shard_samples(
            self._config.feature_specs,
            samples,
            local_device_count,
            global_device_count,
            num_sc_per_device,
        )

        if training and self.update_stats:
            # Synchronize input statistics across all devices and update the
            # underlying stacked tables specs in the feature specs.

            # Gather stats across all processes/devices via process_allgather.
            all_stats = multihost_utils.process_allgather(stats)
            all_stats = jax.tree.map(np.max, all_stats)

            # Check if stats changed enough to warrant action.
            stacked_table_specs = embedding.get_stacked_table_specs(
                self._config.feature_specs
            )
            changed = any(
                all_stats.max_ids_per_partition[stack_name]
                > spec.max_ids_per_partition
                or all_stats.max_unique_ids_per_partition[stack_name]
                > spec.max_unique_ids_per_partition
                or all_stats.required_buffer_size_per_sc[stack_name]
                * num_sc_per_device
                > (spec.suggested_coo_buffer_size_per_device or 0)
                for stack_name, spec in stacked_table_specs.items()
            )

<<<<<<< HEAD
            # # Update configuration and repeat preprocessing if stats changed.
=======
            # Update configuration and repeat preprocessing if stats changed.
>>>>>>> 4c23b7a7
            if changed:
                for stack_name, spec in stacked_table_specs.items():
                    all_stats.max_ids_per_partition[stack_name] = np.max(
                        [
                            all_stats.max_ids_per_partition[stack_name],
                            spec.max_ids_per_partition,
                        ]
                    )
                    all_stats.max_unique_ids_per_partition[stack_name] = np.max(
                        [
                            all_stats.max_unique_ids_per_partition[stack_name],
                            spec.max_unique_ids_per_partition,
                        ]
                    )
                    all_stats.required_buffer_size_per_sc[stack_name] = np.max(
                        [
                            all_stats.required_buffer_size_per_sc[stack_name],
                            (
                                (spec.suggested_coo_buffer_size_per_device or 0)
                                + (num_sc_per_device - 1)
                            )
                            // num_sc_per_device,
                        ]
                    )

                embedding.update_preprocessing_parameters(
                    self._config.feature_specs, all_stats, num_sc_per_device
                )

                # Re-execute preprocessing with consistent input statistics.
                preprocessed, _ = embedding_utils.stack_and_shard_samples(
                    self._config.feature_specs,
                    samples,
                    local_device_count,
                    global_device_count,
                    num_sc_per_device,
                )

        return {"inputs": preprocessed}

    def _sparsecore_call(
        self,
        inputs: dict[str, types.Tensor],
        weights: dict[str, types.Tensor] | None = None,
        training: bool = False,
        **kwargs: Any,
    ) -> dict[str, types.Tensor]:
        assert weights is None

        if not self._sparsecore_built:
            self._sparsecore_build()

        table_and_slots = keras.tree.map_structure(
            lambda var: var.value, self._table_and_slot_variables
        )
        with self._sparsecore_distribution.scope():
            lookup_func = jax.jit(
                jte_embedding_lookup.embedding_lookup, static_argnames="config"
            )
            out: dict[str, types.Tensor] = lookup_func(
                self._config, inputs, table_and_slots, self._iterations.value
            )
            return out

    def set_embedding_tables(self, tables: Mapping[str, ArrayLike]) -> None:
        """Sets the embedding tables to specific (unsharded) values.

        Args:
          tables: Mapping of table name -> table values.
        """
        if "default_device" in self._placement_to_path_to_feature_config:
            self._default_device_set_tables(tables)

        if "sparsecore" in self._placement_to_path_to_feature_config:
            self._sparsecore_set_tables(tables)

    def _default_device_set_tables(
        self, tables: Mapping[str, ArrayLike]
    ) -> None:
        if not self.built:
            raise ValueError("Layer must first be built before setting tables.")

        if "default_device" in self._placement_to_path_to_feature_config:
            table_name_to_embedding_layer = {}
            for (
                path,
                feature_config,
            ) in self._placement_to_path_to_feature_config[
                "default_device"
            ].items():
                table_name_to_embedding_layer[feature_config.table.name] = (
                    self._default_device_embedding_layers[path]
                )

            for (
                table_name,
                embedding_layer,
            ) in table_name_to_embedding_layer.items():
                table_values = tables.get(table_name, None)
                if table_values is not None:
                    if embedding_layer.lora_enabled:
                        raise ValueError("Cannot set table if LoRA is enabled.")
                    # pylint: disable-next=protected-access
                    embedding_layer._embeddings.assign(table_values)

    def _sparsecore_set_tables(self, tables: Mapping[str, ArrayLike]) -> None:
        if not self._sparsecore_built:
            self._sparsecore_build()

        config = self._config
        num_table_shards = config.mesh.devices.size * config.num_sc_per_device
        table_specs = embedding.get_table_specs(config.feature_specs)
        sharded_tables = jte_table_stacking.stack_and_shard_tables(
            table_specs,
            tables,
            num_table_shards,
        )

        device_tables = jax.device_put(
            jax.tree.map(
                # Flatten shard dimension to allow auto-sharding to split the
                # array.
                lambda table: table.reshape((-1, table.shape[-1])),
                sharded_tables,
            ),
            self._sparsecore_layout.backend_layout,
        )

        # Assign stacked table variables to the device values.
        keras.tree.map_structure_up_to(
            device_tables,
            lambda embedding_variables,
            table_value: embedding_variables.table.assign(table_value),
            self._table_and_slot_variables,
            device_tables,
        )

    def _sparsecore_get_embedding_tables(self) -> dict[str, ArrayLike]:
        if not self._sparsecore_built:
            self.sparsecore_build()

        config = self._config
        num_table_shards = config.mesh.devices.size * config.num_sc_per_device
        table_specs = embedding.get_table_specs(config.feature_specs)

        # Extract only the table variables, not the gradient slot variables.
        table_variables = {
            name: jax.device_get(embedding_variables.table.value)
            for name, embedding_variables in (
                self._table_and_slot_variables.items()
            )
        }

        return typing.cast(
            dict[str, ArrayLike],
            jte_table_stacking.unshard_and_unstack_tables(
                table_specs, table_variables, num_table_shards
            ),
        )<|MERGE_RESOLUTION|>--- conflicted
+++ resolved
@@ -669,11 +669,7 @@
                 for stack_name, spec in stacked_table_specs.items()
             )
 
-<<<<<<< HEAD
-            # # Update configuration and repeat preprocessing if stats changed.
-=======
             # Update configuration and repeat preprocessing if stats changed.
->>>>>>> 4c23b7a7
             if changed:
                 for stack_name, spec in stacked_table_specs.items():
                     all_stats.max_ids_per_partition[stack_name] = np.max(

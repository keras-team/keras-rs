from keras_rs.src.api_export import keras_rs_export

# Unique source of truth for the version number.
<<<<<<< HEAD
__version__ = "0.2.0"
=======
__version__ = "0.2.1.dev0"
>>>>>>> 8522a5b1


@keras_rs_export("keras_rs.version")
def version() -> str:
    return __version__<|MERGE_RESOLUTION|>--- conflicted
+++ resolved
@@ -1,11 +1,7 @@
 from keras_rs.src.api_export import keras_rs_export
 
 # Unique source of truth for the version number.
-<<<<<<< HEAD
-__version__ = "0.2.0"
-=======
 __version__ = "0.2.1.dev0"
->>>>>>> 8522a5b1
 
 
 @keras_rs_export("keras_rs.version")
